--- conflicted
+++ resolved
@@ -349,9 +349,7 @@
     from IPython import embed; embed()
     stats = np.load(cellpose_path / f'lowres_meanImg_C0_plane{plane}_seg.npy', allow_pickle=True).item()
 
-<<<<<<< HEAD
     masks_2p = np.array(stats['masks'])  # Get (x, y) indices per mask
-=======
     # Check the shape and type of masks_2p before rotation
     print(f"'masks_2p' type: {type(masks_2p)}, shape: {masks_2p.shape}")
     
@@ -359,7 +357,6 @@
     print(f"'masks_2p[0]' shape: {masks_2p[0].shape}")
     print(f"'masks_2p[1]' shape: {masks_2p[1].shape}")
 
->>>>>>> 1a5b76ff
     for k in rotation_config:
         if k == 'rotation' and rotation_config[k]:
             masks_2p = rotate(masks_2p, rotation_config['rotation'])
