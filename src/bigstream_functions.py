--- conflicted
+++ resolved
@@ -287,18 +287,6 @@
 
     return affine, deform, aligned
 
-
-
-
-<<<<<<< HEAD
-=======
-from bigstream.align import feature_point_ransac_affine_align
-from bigstream.application_pipelines import easifish_registration_pipeline
-from bigstream.transform import apply_transform
-from bigstream.piecewise_transform import distributed_apply_transform
-import SimpleITK as sitk
->>>>>>> e5b5baa6
-
 def get_registration_score(fixed, mov):
     fixed_image = sitk.GetImageFromArray(fixed.astype(np.float32))
     registered_image = sitk.GetImageFromArray(mov.astype(np.float32))
